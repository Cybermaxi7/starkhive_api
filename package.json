--- conflicted
+++ resolved
@@ -22,11 +22,7 @@
   "dependencies": {
     "@nestjs/common": "^11.1.2",
     "@nestjs/config": "^4.0.2",
-<<<<<<< HEAD
-    "@nestjs/core": "^11.0.1",
-=======
     "@nestjs/core": "^11.1.2",
->>>>>>> b340bf87
     "@nestjs/jwt": "^11.0.0",
     "@nestjs/mapped-types": "*",
     "@nestjs/passport": "^11.0.5",
