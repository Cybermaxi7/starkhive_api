import {
  Controller,
  Post,
  Body,
  Get,
  Param,
  Patch,
  Delete,
  Query,
  UseGuards,
  ParseIntPipe,
  ParseUUIDPipe,
  HttpStatus,
  HttpCode,
  Query,
} from '@nestjs/common';
import { JobsService } from './jobs.service';
import { RecommendationService } from './recommendation.service';
import { UpdateJobStatusDto } from './dto/update-status.dto';
import { CreateJobDto } from './dto/create-job.dto';
import { UpdateJobDto } from './dto/update-job.dto';
import { SearchJobsDto } from './dto/search-jobs.dto';
import {
  GetRecommendationsDto,
  UpdateRecommendationActionDto,
  RecommendationMetricsDto,
} from './dto/recommendation.dto';
import { GetUser } from 'src/auth/decorators/get-user.decorator';
import { User } from 'src/auth/entities/user.entity';
<<<<<<< HEAD
import { Job } from './entities/job.entity';
import {
  CreateJobFromTemplateDto,
  CreateTemplateDto,
  UpdateTemplateDto,
} from './dto/job-template.dto';
import { JobTemplate } from './entities/job-template.entity';
=======
import { AuthGuardGuard } from '../auth/guards/auth.guard';
import { ApiTags, ApiOperation, ApiResponse, ApiBearerAuth } from '@nestjs/swagger';

>>>>>>> 059070ff

// Extend Express Request with user property
interface RequestWithUser extends ExpressRequest {
  user?: {
    id: string;
  };
}

@Controller('jobs')
@ApiTags('jobs')
@ApiBearerAuth('jwt-auth')
export class JobsController {
  constructor(private readonly jobsService: JobsService,
                private readonly recommendationService: RecommendationService,

              ) {}

  @Post()
  @UseGuards(AuthGuardGuard)
  createJob(@Body() createJobDto: CreateJobDto, @GetUser() user: User) {
    return this.jobsService.createJob(createJobDto, user.id);
  }

  @Get()
  findAll() {
    return this.jobsService.findAllJobs();
  }

  @Get('search')
  async advancedSearch(@Query() query: SearchJobsDto) {
    return this.jobsService.advancedSearchJobs(query);
  }

  @Get(':id')
  async getById(@Param('id', ParseIntPipe) id: number) {
    return this.jobsService.findJobById(id);
  }

  @Get(':id/saved')
  async isJobSaved(
     @Param('id', ParseIntPipe) id: number,
    @Body() updateJobDto: UpdateJobDto,
    @GetUser() user: User,
  ) {
    return this.jobsService.updateJob(id, updateJobDto, user.id);
  }

   @Patch(':id')
  @ApiOperation({ summary: 'Update a job listing (recruiter only)' })
  @ApiResponse({ status: 200, description: 'Job updated successfully' })
  @ApiResponse({ status: 403, description: 'Forbidden. Only the job owner can update this job.' })
  @ApiResponse({ status: 404, description: 'Job not found' })
  @ApiResponse({ status: 401, description: 'Unauthorized' })
  @UseGuards(AuthGuardGuard)
  @Patch(':id')
  async updateJob(
    @Param('id', ParseIntPipe) id: number,
    @Body() updateJobDto: UpdateJobDto,
    @GetUser() user: User,
  ) {
    return this.jobsService.updateJob(id, updateJobDto, user.id);
  }

 
 

  @Patch(':id/status')
  @UseGuards(AuthGuardGuard)
    @Param('id', ParseIntPipe) id: number,
    @Body() updateStatusDto: UpdateJobStatusDto,
    @GetUser() user: User,
  ) {
    return this.jobsService.updateJobStatus(id, updateStatusDto, user.id);
  }

  @Patch(':id/toggle-applications')
  @UseGuards(AuthGuardGuard)
  toggleAcceptingApplications(
    @Param('id', ParseIntPipe) id: number,
    @Body('isAcceptingApplications') isAcceptingApplications: boolean,
    @GetUser() user: User,
  ) {
    return this.jobsService.toggleAcceptingApplications(
      id,
      isAcceptingApplications,
      user.id,
    );
  }

  @Delete(':id')
  @UseGuards(AuthGuardGuard)
  removeJob(
    @Param('id', ParseIntPipe) id: number,
    @GetUser() user: User,
  ) {
    return this.jobsService.removeJob(id, user.id);
  }

  @Post(':id/restore')
  @UseGuards(AuthGuardGuard)
  restoreJob(
    @Param('id', ParseIntPipe) id: number,
    @GetUser() user: User,
  ) {
    return this.jobsService.restoreJob(id, user.id);
  }

  @Post(':id/save')
  @UseGuards(AuthGuardGuard)
    @Param('id', ParseIntPipe) id: number,
    @GetUser() user: User,
  ) {
    return this.jobsService.toggleSaveJob(id, user.id);
  }

  @Get(':id/saved')
  @UseGuards(AuthGuardGuard)
  isJobSaved(
    @Param('id', ParseIntPipe) id: number,
    @GetUser() user: User,
  ) {
    return this.jobsService.isJobSaved(id, user.id);
  }

  @Get('saved')
  @UseGuards(AuthGuardGuard)
  getSavedJobs(@GetUser() user: User) {
    return this.jobsService.getSavedJobs(user.id);
  }

  // Job recommendations endpoints
  @Get('recommendations')
  @UseGuards(AuthGuardGuard)
  getRecommendations(
    @Query() query: GetRecommendationsDto,
    @GetUser() user: User,
  ) {
    return this.recommendationService.generateRecommendations(
      user.id,
      query,
    );
  }

  @Get('recommendations/metrics')
  @UseGuards(AuthGuardGuard)
  getRecommendationMetrics(
    @GetUser() user: User,
  ): Promise<RecommendationMetricsDto> {
    return this.recommendationService.getRecommendationMetrics(user.id);
  }


  @Patch('recommendations/:id/action')
  @UseGuards(AuthGuardGuard)
  updateRecommendationAction(
    @Param('id') recommendationId: string,
    @Body() action: UpdateRecommendationActionDto,
    @GetUser() user: User,
  ) {
    return this.recommendationService.updateRecommendationAction(
      recommendationId,
      action,
      user.id,
    );
  }
<<<<<<< HEAD

  @Post('templates')
  async createTemplate(
    @Body() createTemplateDto: CreateTemplateDto,
    @Request() req,
  ): Promise<JobTemplate> {
    // Assuming user info is available in request after authentication
    const userId =
      req.user?.id || req.user?.email || createTemplateDto.createdBy;
    return this.jobsService.createTemplate({
      ...createTemplateDto,
      createdBy: userId,
    });
  }

  @Get('templates')
  async findAllTemplates(
    @Query('category') category?: string,
    @Query('tags') tags?: string,
    @Query('includeShared') includeShared?: string,
    @Request() req?,
  ): Promise<JobTemplate[]> {
    const userId = req.user?.id || req.user?.email;
    const tagsArray = tags
      ? tags.split(',').map((tag) => tag.trim())
      : undefined;
    const includeSharedBool = includeShared !== 'false';

    return this.jobsService.findAllTemplates(
      userId,
      category,
      tagsArray,
      includeSharedBool,
    );
  }

  @Get('templates/categories')
  async getTemplateCategories(@Request() req): Promise<string[]> {
    const userId = req.user?.id || req.user?.email;
    return this.jobsService.getTemplateCategories(userId);
  }

  @Get('templates/tags')
  async getTemplateTags(@Request() req): Promise<string[]> {
    const userId = req.user?.id || req.user?.email;
    return this.jobsService.getTemplateTags(userId);
  }

  @Get('templates/stats')
  async getTemplateStats(@Request() req): Promise<any> {
    const userId = req.user?.id || req.user?.email;
    return this.jobsService.getTemplateStats(userId);
  }

  @Get('templates/:id')
  async findTemplateById(
    @Param('id', ParseUUIDPipe) id: string,
    @Request() req,
  ): Promise<JobTemplate> {
    const userId = req.user?.id || req.user?.email;
    return this.jobsService.findTemplateById(id, userId);
  }

  @Patch('templates/:id')
  async updateTemplate(
    @Param('id', ParseUUIDPipe) id: string,
    @Body() updateTemplateDto: UpdateTemplateDto,
    @Request() req,
  ): Promise<JobTemplate> {
    const userId = req.user?.id || req.user?.email;
    return this.jobsService.updateTemplate(id, updateTemplateDto, userId);
  }

  @Delete('templates/:id')
  @HttpCode(HttpStatus.NO_CONTENT)
  async deleteTemplate(
    @Param('id', ParseUUIDPipe) id: string,
    @Request() req,
  ): Promise<void> {
    const userId = req.user?.id || req.user?.email;
    return this.jobsService.deleteTemplate(id, userId);
  }

  @Post('templates/:id/share')
  async shareTemplate(
    @Param('id', ParseUUIDPipe) id: string,
    @Request() req,
  ): Promise<JobTemplate> {
    const userId = req.user?.id || req.user?.email;
    return this.jobsService.shareTemplate(id, userId);
  }

  @Post('templates/:id/unshare')
  async unshareTemplate(
    @Param('id', ParseUUIDPipe) id: string,
    @Request() req,
  ): Promise<JobTemplate> {
    const userId = req.user?.id || req.user?.email;
    return this.jobsService.unshareTemplate(id, userId);
  }

  @Post('templates/:id/create-job')
  async createJobFromTemplate(
    @Param('id', ParseUUIDPipe) id: string,
    @Body() createJobFromTemplateDto: CreateJobFromTemplateDto,
    @Request() req,
  ): Promise<Job> {
    const userId = req.user?.id || req.user?.email;
    return this.jobsService.createJobFromTemplate(
      { ...createJobFromTemplateDto, templateId: id },
      userId,
    );
  }
}
=======
}
>>>>>>> 059070ff
<|MERGE_RESOLUTION|>--- conflicted
+++ resolved
@@ -27,7 +27,6 @@
 } from './dto/recommendation.dto';
 import { GetUser } from 'src/auth/decorators/get-user.decorator';
 import { User } from 'src/auth/entities/user.entity';
-<<<<<<< HEAD
 import { Job } from './entities/job.entity';
 import {
   CreateJobFromTemplateDto,
@@ -35,11 +34,8 @@
   UpdateTemplateDto,
 } from './dto/job-template.dto';
 import { JobTemplate } from './entities/job-template.entity';
-=======
 import { AuthGuardGuard } from '../auth/guards/auth.guard';
 import { ApiTags, ApiOperation, ApiResponse, ApiBearerAuth } from '@nestjs/swagger';
-
->>>>>>> 059070ff
 
 // Extend Express Request with user property
 interface RequestWithUser extends ExpressRequest {
@@ -205,7 +201,6 @@
       user.id,
     );
   }
-<<<<<<< HEAD
 
   @Post('templates')
   async createTemplate(
@@ -320,6 +315,3 @@
     );
   }
 }
-=======
-}
->>>>>>> 059070ff
