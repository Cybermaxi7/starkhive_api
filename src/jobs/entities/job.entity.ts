// import { Application } from 'src/applications/entities/application.entity';
// import { User } from 'src/auth/entities/user.entity';
// import { JobStatus } from 'src/feed/enums/job-status.enum';

// import {
//   Entity,
//   PrimaryGeneratedColumn,
//   Column,
//   CreateDateColumn,
//   UpdateDateColumn,
//   OneToMany,
//   JoinColumn,
//   ManyToOne,
//   DeleteDateColumn,
// } from 'typeorm';
// import { Exclude } from 'class-transformer';
// import { ExcludeFromQuery } from '../../common/decorators/exclude-from-query.decorator';
// import { Team } from '../../auth/entities/team.entity';

// @Entity()
// export class Job {
//   @PrimaryGeneratedColumn()
//   id: number;

//   @Column()
//   title: string;

//   @Column('text')
//   description: string;

//   @Column({ default: false })
//   isFlagged: boolean;

//   @Column({ type: 'json', nullable: true })
//   skills?: string[];

//   @Column('decimal', { nullable: true })
//   budget?: number;

//   @Column({ type: 'timestamp', nullable: true })
//   deadline?: Date;

//   @Column({ default: true })
//   isAcceptingApplications: boolean;

//   @Column({
//     type: 'enum',
//     enum: JobStatus,
//     default: JobStatus.OPEN,
//   })
//   status: JobStatus;

//   @OneToMany(() => Application, (application) => application.job)
//   applications: Application[];

//   @Column()
//   ownerId: string;

//   @ManyToOne(() => User, (user) => user.jobs, { eager: false })
//   @JoinColumn({ name: 'recruiterId' })
//   recruiter: User;

//   @Column()
//   recruiterId: string;

//   @CreateDateColumn()
//   createdAt: Date;

//   @UpdateDateColumn()
//   updatedAt: Date;

//   @Column({ nullable: true })
//   freelancer: any;

//   @ManyToOne(() => Team, { nullable: true, eager: false })
//   @JoinColumn({ name: 'teamId' })
//   team?: Team;

//   @Column({ nullable: true })
//   teamId?: string;

//   @Column({ default: false })
//   requiresApproval: boolean;

//   @Column({ default: false })
//   isApproved: boolean;

//   @Column({ nullable: true })
//   approvedById?: string;

//   @Column({ nullable: true })
//   approvedAt?: Date;

//   @Column({ type: 'json', nullable: true })
//   teamSettings?: {
//     sharedWithTeam: boolean;
//     allowTeamEditing: boolean;
//     notifyTeamOnApplication: boolean;
//   };

//   @DeleteDateColumn({ name: 'deleted_at' })
//   @Exclude()
//   @ExcludeFromQuery()
//   deletedAt?: Date;
// }
import { Application } from 'src/applications/entities/application.entity';
import { User } from 'src/auth/entities/user.entity';
<<<<<<< HEAD
import { Team } from 'src/auth/entities/team.entity';
=======
import { JobStatus } from 'src/feed/enums/job-status.enum';
>>>>>>> 059070ff
import {
  Entity,
  PrimaryGeneratedColumn,
  Column,
  CreateDateColumn,
  UpdateDateColumn,
  OneToMany,
  JoinColumn,
  ManyToOne,
  DeleteDateColumn,
  Index,
} from 'typeorm';
import { Exclude } from 'class-transformer';
import { ExcludeFromQuery } from '../../common/decorators/exclude-from-query.decorator';

export enum JobType {
  FULL_TIME = 'full_time',
  PART_TIME = 'part_time',
  CONTRACT = 'contract',
  INTERNSHIP = 'internship',
  FREELANCE = 'freelance',
}

export enum JobStatus {
  ACTIVE = 'active',
  INACTIVE = 'inactive',
  APPROVED = 'approved',
  CLOSED = 'closed',
  DRAFT = 'draft',
  INPROGRESS = 'in_progress',
  REJECTED = 'rejected',
  OPEN = 'open', // Added from your original entity
}

export enum CompletionStatus {
  NOT_SUBMITTED = 'not_submitted',
  PENDING_REVIEW = 'pending_review',
  APPROVED = 'approved',
  REJECTED = 'rejected',
  AUTO_RELEASED = 'auto_released',
  DISPUTED = 'disputed',
}

export enum ExperienceLevel {
  ENTRY = 'entry',
  JUNIOR = 'junior',
  MID = 'mid',
  SENIOR = 'senior',
  LEAD = 'lead',
  EXECUTIVE = 'executive',
}

export interface TeamSettings {
  sharedWithTeam: boolean;
  allowTeamEditing: boolean;
  notifyTeamOnApplication: boolean;
}

@Entity('jobs')
@Index(['status', 'createdAt'])
@Index(['location'])
@Index(['jobType'])
@Index(['recruiterId'])
export class Job {
  @PrimaryGeneratedColumn()
  id: number;

  @Column({ length: 200 })
  @Index()
  title: string;

  @Column('text')
  description: string;

  @Column({ length: 100, nullable: true })
  @Index()
  company?: string;

  @Column({ length: 100, nullable: true })
  location?: string;

  @Column({
    type: 'enum',
    enum: JobType,
    default: JobType.FULL_TIME,
  })
  jobType: JobType;

  @Column({
    type: 'enum',
    enum: JobStatus,
    default: JobStatus.OPEN,
  })
  status: JobStatus;

  @Column({
    type: 'enum',
    enum: ExperienceLevel,
    default: ExperienceLevel.MID,
  })
  experienceLevel: ExperienceLevel;

  // Salary information
  @Column('decimal', { precision: 10, scale: 2, nullable: true })
  salaryMin?: number;

  @Column('decimal', { precision: 10, scale: 2, nullable: true })
  salaryMax?: number;

  @Column({ length: 10, nullable: true })
  salaryCurrency?: string;

  // Budget for freelance/contract work
  @Column('decimal', { precision: 10, scale: 2, nullable: true })
  budget?: number;

  @Column({ type: 'timestamp', nullable: true })
  deadline?: Date;

  // Job details arrays
  @Column('text', { array: true, default: [] })
  requirements: string[];

  @Column('text', { array: true, default: [] })
  responsibilities: string[];

  @Column('text', { array: true, default: [] })
  benefits: string[];

  @Column('text', { array: true, default: [] })
  skills: string[];

  // Contact information
  @Column({ length: 100, nullable: true })
  contactEmail?: string;

  @Column({ length: 20, nullable: true })
  contactPhone?: string;

  @Column({ type: 'date', nullable: true })
  applicationDeadline?: Date;

  // Job flags and settings
  @Column({ default: false })
  isRemote: boolean;

  @Column({ default: false })
  isUrgent: boolean;

  @Column({ default: false })
  isFeatured: boolean;

  @Column({ default: false })
  isFlagged: boolean;

  @Column({ default: true })
  isAcceptingApplications: boolean;

  // Analytics
  @Column({ default: 0 })
  viewCount: number;

  @Column({ default: 0 })
  applicationCount: number;

  // Completion tracking
  @Column({
    type: 'enum',
    enum: CompletionStatus,
    default: CompletionStatus.NOT_SUBMITTED,
  })
  completionStatus: CompletionStatus;

  @Column({ nullable: true })
  completionNote?: string;

  @Column({ type: 'timestamp', nullable: true })
  completedAt?: Date;

  @Column({ type: 'timestamp', nullable: true })
  reviewDeadline?: Date;

  @Column({ nullable: true })
  rejectionReason?: string;

  @Column({ default: false })
  paymentReleased: boolean;

  @Column({ type: 'timestamp', nullable: true })
  paymentReleasedAt?: Date;

  // Relationships
  @OneToMany(() => Application, (application) => application.job)
  applications: Application[];

  @Column()
  ownerId: string;

  @ManyToOne(() => User, (user) => user.jobs, { eager: false })
  @JoinColumn({ name: 'recruiterId' })
  recruiter: User;

  @Column()
  recruiterId: string;

  @Column({ nullable: true })
  freelancer: any;

  // Team functionality
  @ManyToOne(() => Team, { nullable: true, eager: false })
  @JoinColumn({ name: 'teamId' })
  team?: Team;

  @Column({ nullable: true })
  teamId?: string;

  @Column({ default: false })
  requiresApproval: boolean;

  @Column({ default: false })
  isApproved: boolean;

  @Column({ default: false })
  isRemote: boolean;

  @Column({ nullable: true })
  approvedById?: string;

  @Column({ nullable: true })
  approvedAt?: Date;

  @Column({ type: 'json', nullable: true })
  teamSettings?: TeamSettings;

  // Timestamps
  @CreateDateColumn()
  createdAt: Date;

  @UpdateDateColumn()
  updatedAt: Date;

  @DeleteDateColumn({ name: 'deleted_at' })
  @Exclude()
  @ExcludeFromQuery()
  deletedAt?: Date;
}<|MERGE_RESOLUTION|>--- conflicted
+++ resolved
@@ -105,11 +105,8 @@
 // }
 import { Application } from 'src/applications/entities/application.entity';
 import { User } from 'src/auth/entities/user.entity';
-<<<<<<< HEAD
 import { Team } from 'src/auth/entities/team.entity';
-=======
 import { JobStatus } from 'src/feed/enums/job-status.enum';
->>>>>>> 059070ff
 import {
   Entity,
   PrimaryGeneratedColumn,
