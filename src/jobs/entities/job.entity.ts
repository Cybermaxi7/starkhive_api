--- conflicted
+++ resolved
@@ -1,13 +1,7 @@
-<<<<<<< HEAD
-
-import { Application } from "src/applications/entities/application.entity"
-import { User } from "src/auth/entities/user.entity"
-import { JobStatus } from "src/feed/enums/job-status.enum"
-=======
 import { Application } from 'src/applications/entities/application.entity';
 import { User } from 'src/auth/entities/user.entity';
 import { JobStatus } from 'src/feed/enums/job-status.enum';
->>>>>>> 8da6fde9
+
 import {
   Entity,
   PrimaryGeneratedColumn,
@@ -25,7 +19,6 @@
 
 @Entity()
 export class Job {
-  applications: any;
   @PrimaryGeneratedColumn()
   id: number;
 
@@ -38,7 +31,6 @@
   @Column({ default: false })
   isFlagged: boolean;
 
-  // Skills field - stored as JSON array of strings
   @Column({ type: 'json', nullable: true })
   skills?: string[];
 
@@ -61,9 +53,8 @@
   @OneToMany(() => Application, (application) => application.job)
   applications: Application[];
 
-  // Keep both for backward compatibility, but make sure they're consistent
   @Column()
-  ownerId: string; // Changed to string to match recruiterId
+  ownerId: string;
 
   @ManyToOne(() => User, (user) => user.jobs, { eager: false })
   @JoinColumn({ name: 'recruiterId' })
@@ -110,5 +101,5 @@
   @DeleteDateColumn({ name: 'deleted_at' })
   @Exclude()
   @ExcludeFromQuery()
-  deletedAt?: Date; // Made optional to match TypeORM's DeleteDateColumn behavior
+  deletedAt?: Date;
 }