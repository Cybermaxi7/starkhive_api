import { Application } from 'src/applications/entities/application.entity';
import { User } from 'src/auth/entities/user.entity';
import { JobStatus } from 'src/feed/enums/job-status.enum';
<<<<<<< HEAD
=======

>>>>>>> 8355457d
import {
  Entity,
  PrimaryGeneratedColumn,
  Column,
  CreateDateColumn,
  UpdateDateColumn,
  OneToMany,
  JoinColumn,
  ManyToOne,
  DeleteDateColumn,
} from 'typeorm';
import { Exclude } from 'class-transformer';
import { ExcludeFromQuery } from '../../common/decorators/exclude-from-query.decorator';
import { Team } from '../../auth/entities/team.entity';

@Entity()
export class Job {
  @PrimaryGeneratedColumn()
  id: number;

  @Column()
  title: string;

  @Column('text')
  description: string;

  @Column({ default: false })
  isFlagged: boolean;
<<<<<<< HEAD
=======

  @Column({ type: 'json', nullable: true })
  skills?: string[];
>>>>>>> 8355457d

  @Column('decimal', { nullable: true })
  budget?: number;

  @Column({ type: 'timestamp', nullable: true })
  deadline?: Date;

  @Column({ default: true })
  isAcceptingApplications: boolean;

  @Column({
    type: 'enum',
    enum: JobStatus,
    default: JobStatus.OPEN,
  })
  status: JobStatus;

  @OneToMany(() => Application, (application) => application.job)
  applications: Application[];

  @Column()
<<<<<<< HEAD
  ownerId: number;
=======
  ownerId: string;
>>>>>>> 8355457d

  @ManyToOne(() => User, (user) => user.jobs, { eager: false })
  @JoinColumn({ name: 'recruiterId' })
  recruiter: User;

  @Column()
  recruiterId: string;

  @CreateDateColumn()
  createdAt: Date;

  @UpdateDateColumn()
  updatedAt: Date;

  @Column({ nullable: true })
  freelancer: any;

  @ManyToOne(() => Team, { nullable: true, eager: false })
  @JoinColumn({ name: 'teamId' })
  team?: Team;

  @Column({ nullable: true })
  teamId?: string;

  @Column({ default: false })
  requiresApproval: boolean;

  @Column({ default: false })
  isApproved: boolean;
<<<<<<< HEAD

  @Column({ default: false })
  isRemote: boolean;
=======
>>>>>>> 8355457d

  @Column({ nullable: true })
  approvedById?: string;

  @Column({ nullable: true })
  approvedAt?: Date;

  @Column({ type: 'json', nullable: true })
  teamSettings?: {
    sharedWithTeam: boolean;
    allowTeamEditing: boolean;
    notifyTeamOnApplication: boolean;
  };

  @DeleteDateColumn({ name: 'deleted_at' })
  @Exclude()
  @ExcludeFromQuery()
<<<<<<< HEAD
  deletedAt: Date | null;
=======
  deletedAt?: Date;
>>>>>>> 8355457d
}<|MERGE_RESOLUTION|>--- conflicted
+++ resolved
@@ -1,10 +1,6 @@
 import { Application } from 'src/applications/entities/application.entity';
 import { User } from 'src/auth/entities/user.entity';
 import { JobStatus } from 'src/feed/enums/job-status.enum';
-<<<<<<< HEAD
-=======
-
->>>>>>> 8355457d
 import {
   Entity,
   PrimaryGeneratedColumn,
@@ -33,12 +29,9 @@
 
   @Column({ default: false })
   isFlagged: boolean;
-<<<<<<< HEAD
-=======
 
   @Column({ type: 'json', nullable: true })
   skills?: string[];
->>>>>>> 8355457d
 
   @Column('decimal', { nullable: true })
   budget?: number;
@@ -60,11 +53,7 @@
   applications: Application[];
 
   @Column()
-<<<<<<< HEAD
-  ownerId: number;
-=======
   ownerId: string;
->>>>>>> 8355457d
 
   @ManyToOne(() => User, (user) => user.jobs, { eager: false })
   @JoinColumn({ name: 'recruiterId' })
@@ -94,12 +83,9 @@
 
   @Column({ default: false })
   isApproved: boolean;
-<<<<<<< HEAD
 
   @Column({ default: false })
   isRemote: boolean;
-=======
->>>>>>> 8355457d
 
   @Column({ nullable: true })
   approvedById?: string;
@@ -117,9 +103,5 @@
   @DeleteDateColumn({ name: 'deleted_at' })
   @Exclude()
   @ExcludeFromQuery()
-<<<<<<< HEAD
-  deletedAt: Date | null;
-=======
   deletedAt?: Date;
->>>>>>> 8355457d
 }