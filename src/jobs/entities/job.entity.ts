import { Application } from 'src/applications/entities/application.entity';
import { User } from 'src/auth/entities/user.entity';
import { JobStatus } from 'src/feed/enums/job-status.enum';
import { Entity, PrimaryGeneratedColumn, Column, CreateDateColumn, UpdateDateColumn, OneToMany, JoinColumn, ManyToOne } from 'typeorm';

@Entity()
export class Job {
  @PrimaryGeneratedColumn()
  id: number;

  @Column()
  title: string;

  @Column('text')
  description: string;

  @Column({ default: false })
  isFlagged: boolean;

  @Column({ default: true })
  isAcceptingApplications: boolean;

  @Column({
    type: 'enum',
    enum: JobStatus,
    default: JobStatus.OPEN
  })
  status: JobStatus;

  @OneToMany(() => Application, (application) => application.job)
  applications: Application[];

  @Column()
  ownerId: number;

  @ManyToOne(() => User, (user) => user.jobs, { eager: false })
  @JoinColumn({ name: 'recruiterId' })
  recruiter: User;

  @Column()
  recruiterId: string;


  @CreateDateColumn()
  createdAt: Date;
<<<<<<< HEAD
=======

  @UpdateDateColumn()
  updatedAt: Date;

  @Column({ nullable: true })
>>>>>>> 1517c56d
  freelancer: any;
}
 <|MERGE_RESOLUTION|>--- conflicted
+++ resolved
@@ -43,14 +43,14 @@
 
   @CreateDateColumn()
   createdAt: Date;
-<<<<<<< HEAD
-=======
+feature/toggle-job-applications
+
 
   @UpdateDateColumn()
   updatedAt: Date;
 
   @Column({ nullable: true })
->>>>>>> 1517c56d
+main
   freelancer: any;
 }
  