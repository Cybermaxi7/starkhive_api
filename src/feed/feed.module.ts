--- conflicted
+++ resolved
@@ -7,10 +7,6 @@
 import { Report } from './entities/report.entity';
 import { Job } from 'src/jobs/entities/job.entity';
 import { NotificationsModule } from 'src/notifications/notifications.module';
-<<<<<<< HEAD
-
-=======
->>>>>>> 127c6008
 @Module({
   imports: [NotificationsModule, TypeOrmModule.forFeature([SavedPost, Post, Job])],
   controllers: [FeedController],
