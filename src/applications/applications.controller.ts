--- conflicted
+++ resolved
@@ -52,8 +52,4 @@
   const recruiterId = req.user.id;
   return this.applicationsService.findApplicationsByJobId(jobId, recruiterId);
 }
-<<<<<<< HEAD
-
-=======
->>>>>>> 6ce172f0
 }