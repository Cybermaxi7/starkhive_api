<<<<<<< HEAD
import { Comment } from 'src/feed/entities/comment.entity';
import { SavedPost } from 'src/feed/entities/savedpost.entity';
import { Entity, PrimaryGeneratedColumn, Column, OneToMany, ManyToOne } from 'typeorm';
=======
import { Comment } from '../../feed/entities/comment.entity';
import { Like } from '../../feed/entities/like.entity';
import { SavedPost } from '../../feed/entities/savedpost.entity';
import {
  Entity,
  PrimaryGeneratedColumn,
  Column,
  OneToMany,
  // ManyToOne,
} from 'typeorm';
>>>>>>> e0bdcd7e

@Entity()
export class Post {
  @PrimaryGeneratedColumn('uuid')
  id: string;

  @Column()
  content: string;

  @Column({ type: 'datetime', default: () => 'CURRENT_TIMESTAMP' })
  createdAt: Date;

<<<<<<< HEAD
=======
  @OneToMany(() => Like, (like) => like.post)
  likes: Like[];
>>>>>>> e0bdcd7e

  @OneToMany(() => SavedPost, (savedPost) => savedPost.post)
  savedBy: SavedPost[];

  @OneToMany(() => Comment, (comment) => comment.post)
  comments: Comment[];
<<<<<<< HEAD

  

=======
>>>>>>> e0bdcd7e
}<|MERGE_RESOLUTION|>--- conflicted
+++ resolved
@@ -1,8 +1,3 @@
-<<<<<<< HEAD
-import { Comment } from 'src/feed/entities/comment.entity';
-import { SavedPost } from 'src/feed/entities/savedpost.entity';
-import { Entity, PrimaryGeneratedColumn, Column, OneToMany, ManyToOne } from 'typeorm';
-=======
 import { Comment } from '../../feed/entities/comment.entity';
 import { Like } from '../../feed/entities/like.entity';
 import { SavedPost } from '../../feed/entities/savedpost.entity';
@@ -13,7 +8,6 @@
   OneToMany,
   // ManyToOne,
 } from 'typeorm';
->>>>>>> e0bdcd7e
 
 @Entity()
 export class Post {
@@ -26,21 +20,12 @@
   @Column({ type: 'datetime', default: () => 'CURRENT_TIMESTAMP' })
   createdAt: Date;
 
-<<<<<<< HEAD
-=======
   @OneToMany(() => Like, (like) => like.post)
   likes: Like[];
->>>>>>> e0bdcd7e
 
   @OneToMany(() => SavedPost, (savedPost) => savedPost.post)
   savedBy: SavedPost[];
 
   @OneToMany(() => Comment, (comment) => comment.post)
   comments: Comment[];
-<<<<<<< HEAD
-
-  
-
-=======
->>>>>>> e0bdcd7e
 }