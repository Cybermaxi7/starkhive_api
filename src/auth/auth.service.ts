--- conflicted
+++ resolved
@@ -5,8 +5,6 @@
 import { User } from './entities/user.entity';
 import * as bcrypt from 'bcryptjs';
 import { RegisterDto } from './dto/register-user.dto';
-<<<<<<< HEAD
-import { LoginDto } from './dto/login-user.dto';
 import { CreatePortfolioDto } from './dto/create-portfolio.dto';
 import { JwtService } from '@nestjs/jwt';
 import * as crypto from 'crypto';
@@ -15,10 +13,8 @@
 import { MailService } from '../mail/mail.service';
 import { ConfigService } from '@nestjs/config';
 import { HashingProvider } from './providers/hashingProvider';
-=======
 import { LogInDto } from './dto/loginDto';
 import { LogInProvider } from './providers/loginProvider';
->>>>>>> 6ce172f0
 
 @Injectable()
 export class AuthService {
@@ -48,17 +44,6 @@
   private maxFileSize: number;
  
   constructor(
-<<<<<<< HEAD
-  private readonly mailService: MailService,
-  @InjectRepository(User)
-  private readonly userRepository: Repository<User>,
-  @InjectRepository(Portfolio)
-  private readonly portfolioRepository: Repository<Portfolio>,
-  private readonly jwtService: JwtService,
-  @InjectRepository(PasswordReset)
-  private readonly passwordResetRepository: Repository<PasswordReset>,
-  private readonly configService: ConfigService,
-=======
     private readonly mailService: MailService,
     @InjectRepository(User)
     private readonly userRepository: Repository<User>,
@@ -70,7 +55,6 @@
     private readonly passwordResetRepository: Repository<PasswordReset>,
     private readonly configService: ConfigService,
     private readonly loginProvider: LogInProvider
->>>>>>> 6ce172f0
   ) {
     this.allowedMimeTypes = this.configService.get<string[]>('portfolio.allowedMimeTypes', ['image/jpeg', 'image/png', 'application/pdf']);
     this.maxFileSize = this.configService.get<number>('portfolio.maxFileSize', 5 * 1024 * 1024);
@@ -134,7 +118,6 @@
     };
     return this.jwtService.sign(payload);
   }
-<<<<<<< HEAD
 
   public async sendPasswordResetEmail(email: string): Promise<void> {
     const user = await this.userRepository.findOne({ where: { email } });
@@ -226,6 +209,3 @@
   }
   
 }
-=======
-}
->>>>>>> 6ce172f0
