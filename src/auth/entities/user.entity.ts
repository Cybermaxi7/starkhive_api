--- conflicted
+++ resolved
@@ -39,11 +39,9 @@
     example: 'hashed_password',
   })
   @Column()
-<<<<<<< HEAD
+
   password: string
-=======
-  password: string;
->>>>>>> 54926a96
+
 
   @ApiProperty({
     description: 'Role of the user',
@@ -101,7 +99,6 @@
     example: '2023-01-01T00:00:00.000Z',
   })
   @CreateDateColumn()
-<<<<<<< HEAD
   createdAt: Date
 
   @ApiProperty({
@@ -111,11 +108,5 @@
   })
   @Column({ unique: true, nullable: true })
   phone?: string;
-=======
-  createdAt: Date;
 
-  // Add this only if you have a Notification entity in the future
-  // @OneToMany(() => Notification, (notification) => notification.user)
-  // notifications: Notification[];
->>>>>>> 54926a96
 }