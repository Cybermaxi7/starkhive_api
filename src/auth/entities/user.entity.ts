import {
  Column,
  Entity,
  OneToMany,
  PrimaryGeneratedColumn,
  CreateDateColumn,
} from 'typeorm';
import { UserRole } from '../enums/userRole.enum';
import { ApiProperty } from '@nestjs/swagger';
import { SavedPost } from '../../feed/entities/savedpost.entity';
import { Post } from '../../feed/entities/post.entity';
import { Portfolio } from './portfolio.entity';
import { Application } from '../../applications/entities/application.entity';
import { Job } from '../../jobs/entities/job.entity';
import { Comment } from '../../feed/entities/comment.entity';
import { Like } from '../../feed/entities/like.entity';
import { EmailToken } from './email-token.entity';
import { TeamMember } from './team-member.entity';
import { Team } from './team.entity';

@Entity()
export class User {
  @ApiProperty({
    description: 'Unique identifier for the user',
    example: 'a1b2c3d4-5678-90ab-cdef-1234567890ab',
  })
  @PrimaryGeneratedColumn('uuid')
  id: string;

  @ApiProperty({
    description: 'Email address of the user',
    example: 'user@example.com',
  })
  @Column({ unique: true })
  email: string;

  @OneToMany(() => Application, (application) => application.user)
  applications: Application[];

  @Column()
<<<<<<< HEAD
  password: string;
=======
  password: string
  applications: any;
>>>>>>> 8355457d

  @ApiProperty({
    description: 'Role of the user',
    enum: UserRole,
    example: UserRole.FREELANCER,
  })
  @Column({
    type: 'enum',
    enum: UserRole,
  })
  role: UserRole;

  @OneToMany(() => SavedPost, (savedPost) => savedPost.user)
  savedPosts: SavedPost[];

  @OneToMany(() => Like, (like) => like.user)
  likes: Like[];

  @OneToMany(() => Team, (team) => team.owner)
  ownedTeams: Team[];

  @OneToMany(() => TeamMember, (teamMember) => teamMember.user)
  teamMemberships: TeamMember[];

  notifications: any;

  @OneToMany(() => Portfolio, (portfolio) => portfolio.user)
  portfolios: Portfolio[];

  @OneToMany(() => Post, (post) => post.user)
  posts: Post[];

  @OneToMany(() => Job, (job) => job.recruiter)
  jobs: Job[];

  @OneToMany(() => Comment, (comment) => comment.user)
  comments: Comment[];

  @Column({ default: false })
  isSuspended: boolean;
  @ApiProperty({
    description: 'Whether the user has verified their email',
    example: false,
  })
  @Column({ default: false })
  isEmailVerified: boolean;

  @OneToMany(() => EmailToken, (emailToken) => emailToken.user)
  emailTokens: EmailToken[];

  @ApiProperty({
    description: 'The date when the user was created',
    example: '2023-01-01T00:00:00.000Z',
  })
  @CreateDateColumn()
  createdAt: Date;
}<|MERGE_RESOLUTION|>--- conflicted
+++ resolved
@@ -34,16 +34,12 @@
   @Column({ unique: true })
   email: string;
 
-  @OneToMany(() => Application, (application) => application.user)
-  applications: Application[];
-
+  @ApiProperty({
+    description: 'Password for the user',
+    example: 'hashed_password',
+  })
   @Column()
-<<<<<<< HEAD
   password: string;
-=======
-  password: string
-  applications: any;
->>>>>>> 8355457d
 
   @ApiProperty({
     description: 'Role of the user',
@@ -56,6 +52,9 @@
   })
   role: UserRole;
 
+  @OneToMany(() => Application, (application) => application.user)
+  applications: Application[];
+
   @OneToMany(() => SavedPost, (savedPost) => savedPost.user)
   savedPosts: SavedPost[];
 
@@ -67,8 +66,6 @@
 
   @OneToMany(() => TeamMember, (teamMember) => teamMember.user)
   teamMemberships: TeamMember[];
-
-  notifications: any;
 
   @OneToMany(() => Portfolio, (portfolio) => portfolio.user)
   portfolios: Portfolio[];
@@ -84,6 +81,7 @@
 
   @Column({ default: false })
   isSuspended: boolean;
+
   @ApiProperty({
     description: 'Whether the user has verified their email',
     example: false,
@@ -100,4 +98,8 @@
   })
   @CreateDateColumn()
   createdAt: Date;
+
+  // Add this only if you have a Notification entity in the future
+  // @OneToMany(() => Notification, (notification) => notification.user)
+  // notifications: Notification[];
 }