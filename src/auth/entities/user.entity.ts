--- conflicted
+++ resolved
@@ -1,8 +1,4 @@
-<<<<<<< HEAD
-import { Column, Entity, PrimaryGeneratedColumn } from 'typeorm';
-=======
 import { Column, Entity, OneToMany, PrimaryGeneratedColumn } from 'typeorm';
->>>>>>> b340bf87
 import { UserRole } from '../enums/userRole.enum';
 import { ApiProperty } from '@nestjs/swagger';
 import { SavedPost } from 'src/feed/entities/savedpost.entity';
