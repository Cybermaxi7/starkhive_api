--- conflicted
+++ resolved
@@ -8,16 +8,6 @@
 import { PasswordReset } from './entities/password-reset.entity';
 import { JwtModule, JwtService } from '@nestjs/jwt';
 import { ConfigModule, ConfigService } from '@nestjs/config';
-<<<<<<< HEAD
-import { MailService} from '../mail/mail.service';
-import { LogInProvider } from './providers/loginProvider';
-import { GenerateTokensProvider } from './providers/generateTokensProvider';
-import { Portfolio } from './entities/portfolio.entity';
-
-@Module({
-  imports: [
-    TypeOrmModule.forFeature([User, PasswordReset, Portfolio]),
-=======
 import { MailService } from '../mail/mail.service';
 import { LogInProvider } from './providers/loginProvider';
 import { GenerateTokensProvider } from './providers/generateTokensProvider';
@@ -27,7 +17,6 @@
 @Module({
   imports: [
     TypeOrmModule.forFeature([User, PasswordReset, Portfolio, EmailToken]),
->>>>>>> e0bdcd7e
     JwtModule.registerAsync({
       imports: [ConfigModule],
       inject: [ConfigService],
@@ -42,7 +31,7 @@
         };
       },
     }),
-  ],  
+  ],
   providers: [
     AuthService,
     LogInProvider,
@@ -55,9 +44,6 @@
     },
   ],
   controllers: [AuthController],
-<<<<<<< HEAD
-  exports: [AuthService, TypeOrmModule, HashingProvider, MailService, JwtService, GenerateTokensProvider],
-=======
   exports: [
     AuthService,
     TypeOrmModule,
@@ -66,6 +52,5 @@
     JwtService,
     GenerateTokensProvider,
   ],
->>>>>>> e0bdcd7e
 })
 export class AuthModule {}