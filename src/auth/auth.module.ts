--- conflicted
+++ resolved
@@ -11,10 +11,8 @@
 import { MailService} from '../mail/mail.service';
 import { LogInProvider } from './providers/loginProvider';
 import { GenerateTokensProvider } from './providers/generateTokensProvider';
-<<<<<<< HEAD
 import { Portfolio } from './entities/portfolio.entity';
-=======
->>>>>>> 6ce172f0
+
 @Module({
   imports: [
     TypeOrmModule.forFeature([User, PasswordReset, Portfolio]),
@@ -37,10 +35,7 @@
     AuthService,
     LogInProvider,
     GenerateTokensProvider,
-<<<<<<< HEAD
     JwtService,
-=======
->>>>>>> 6ce172f0
     MailService,
     {
       provide: HashingProvider, // Use the abstract class as a token
