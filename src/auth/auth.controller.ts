import {
  Body,
  Controller,
  HttpCode,
  HttpStatus,
  Post,
  UseGuards,
  // UseInterceptors,
  // UploadedFile,
  Request,
  Get,
  Param,
  Patch,
  Delete,
  Query,
} from '@nestjs/common';
import { AuthService } from './auth.service';
import { RegisterDto } from './dto/register-user.dto';
import { User } from './entities/user.entity';
import { FeedService } from '../feed/feed.service';
import { JobsService } from '../jobs/jobs.service';
// import { LoginDto } from './dto/login-user.dto';
import { CreatePortfolioDto } from './dto/create-portfolio.dto';
import { GetUsersDto } from './dto/get-users.dto';
import { SuspendUserDto } from './dto/suspend-user.dto';

import {
  ApiTags,
  ApiOperation,
  ApiResponse,
  ApiBadRequestResponse,
  ApiUnauthorizedResponse,
  // ApiConsumes,
  // ApiBody,
} from '@nestjs/swagger';
import { Roles } from './decorators/role.decorator';
import { UserRole } from './enums/userRole.enum';
import { RolesGuard } from './guards/role.guard';
import { AuthGuardGuard } from './guards/auth.guard';
// import { FileInterceptor } from '@nestjs/platform-express';
// import { diskStorage } from 'multer';
// import { extname } from 'path';
import { AuthGuard } from '@nestjs/passport';
import { LogInDto } from './dto/loginDto';
import { LogInProvider } from './providers/loginProvider';
<<<<<<< HEAD
import { AdminGuard } from './admin.guard';
=======
// import { AdminGuard } from './admin.guard';
>>>>>>> e0bdcd7e

@ApiTags('auth')
@ApiResponse({ status: 400, description: 'Bad Request' })
@ApiResponse({ status: 401, description: 'Unauthorized' })
@Controller('auth')
export class AuthController {
  /**
   * Promote a user to admin. Only accessible by super admins.
   */
  @Patch('promote/:userId')
<<<<<<< HEAD
  @UseGuards(AuthGuard('jwt'), RolesGuard)
=======
  @UseGuards(AuthGuard, RolesGuard)
>>>>>>> e0bdcd7e
  @Roles(UserRole.SUPER_ADMIN)
  @ApiOperation({ summary: 'Promote a user to admin (super admin only)' })
  @ApiResponse({ status: 200, description: 'User promoted to admin' })
  @ApiUnauthorizedResponse({
    description: 'Only super admins can promote users',
  })
  @ApiBadRequestResponse({ description: 'Target user does not exist' })
  async promoteToAdmin(@Request() req, @Param('userId') userId: string) {
    const updatedUser = await this.authService.promoteToAdmin(
      req.user.id,
      userId,
    );
    return { message: `User ${updatedUser.email} has been promoted to admin.` };
  }

  constructor(
    private readonly authService: AuthService,
    private readonly feedService: FeedService,
    private readonly jobsService: JobsService,
    private readonly logInProvider: LogInProvider,
  ) {}

  @Post('verify-email')
  @ApiOperation({ summary: 'Verify user email with token' })
  @ApiResponse({ status: 200, description: 'Email verified successfully' })
  @ApiResponse({ status: 400, description: 'Invalid or expired token' })
  @ApiBody({
    schema: {
      type: 'object',
      properties: {
        token: { type: 'string', example: 'a1b2c3d4e5f6g7h8i9j0' },
      },
    },
  })
  async verifyEmail(@Body('token') token: string) {
    return this.authService.verifyEmail(token);
  }

  @Post('resend-verification')
  @ApiOperation({ summary: 'Resend verification email' })
  @ApiResponse({ status: 200, description: 'Verification email sent' })
  @ApiResponse({ status: 400, description: 'Email is already verified' })
  @ApiResponse({ status: 404, description: 'User not found' })
  @ApiBody({
    schema: {
      type: 'object',
      properties: {
        email: { type: 'string', format: 'email', example: 'user@example.com' },
      },
    },
  })
  async resendVerificationEmail(@Body('email') email: string) {
    await this.authService.resendVerificationEmail(email);
    return { message: 'Verification email sent successfully' };
  }

  @Post('register')
  @ApiOperation({ summary: 'Register a new user as Freelancer or Recruiter' })
  @ApiResponse({
    status: 201,
    description: 'User successfully registered',
    type: User,
  })
  @ApiBadRequestResponse({
    description: 'Validation failed or email already exists',
  })
  register(@Body() registerDto: RegisterDto) {
    return this.authService.register(registerDto);
  }

  @Post('login')
  @ApiOperation({ summary: 'Login with email and password' })
<<<<<<< HEAD
  
=======
>>>>>>> e0bdcd7e
  @Roles(UserRole.ADMIN)
  @UseGuards(AuthGuardGuard, RolesGuard)
  @HttpCode(HttpStatus.OK)
  @ApiResponse({ status: 200, description: 'Login successful, JWT returned' })
  @ApiUnauthorizedResponse({ description: 'Invalid email or password' })
  @ApiBadRequestResponse({ description: 'Validation failed' })
  async login(@Body() loginDto: LogInDto) {
    const token = await this.logInProvider.Login(loginDto);
    return { access_token: token };
  }

  @Post('request-password-reset')
  async requestPasswordReset(@Body('email') email: string) {
    return await this.authService.sendPasswordResetEmail(email);
  }

  @Post('reset-password')
  async resetPassword(@Body() body: { token: string; newPassword: string }) {
    return this.authService.resetPassword(body.token, body.newPassword);
  }

<<<<<<< HEAD

=======
  @Get('users')
  @UseGuards(AuthGuard('jwt'), AdminGuard)
  @ApiOperation({
    summary: 'Get all users with pagination and filters (admin only)',
  })
  @ApiResponse({
    status: 200,
    description: 'List of users returned successfully',
  })
  @ApiUnauthorizedResponse({
    description: 'Only admins can access this endpoint',
  })
  async getUsers(@Query() getUsersDto: GetUsersDto) {
    const { page = 1, limit = 10, role, isSuspended } = getUsersDto;
    return this.authService.getUsersWithFilters(page, limit, role, isSuspended);
  }

  @Post('suspend')
  @UseGuards(AuthGuard('jwt'), AdminGuard)
  @ApiOperation({ summary: 'Suspend or unsuspend a user (admin only)' })
  @ApiResponse({
    status: 200,
    description: 'User suspension status toggled successfully',
  })
  @ApiUnauthorizedResponse({ description: 'Only admins can suspend users' })
  @ApiBadRequestResponse({
    description: 'Invalid user ID or cannot suspend admin users',
  })
  async suspendUser(@Request() req, @Body() suspendUserDto: SuspendUserDto) {
    const user = await this.authService.suspendUser(
      req.user.id,
      suspendUserDto.userId,
    );
    return {
      message: `User ${user.email} has been ${user.isSuspended ? 'suspended' : 'unsuspended'}.`,
      isSuspended: user.isSuspended,
    };
  }

  @Get('recruiter/:recruiterId/public-profile')
  @ApiOperation({ summary: 'Get public recruiter profile information' })
  @ApiResponse({
    status: 200,
    description: 'Public recruiter profile returned successfully',
    schema: {
      type: 'object',
      properties: {
        id: { type: 'string', example: 'uuid-string' },
        role: { type: 'string', example: 'RECRUITER' },
        createdAt: { type: 'string', format: 'date-time' },
      },
    },
  })
  @ApiResponse({ status: 404, description: 'Recruiter not found' })
  async getPublicRecruiterProfile(@Param('recruiterId') recruiterId: string) {
    return this.authService.getPublicRecruiterProfile(recruiterId);
  }
>>>>>>> e0bdcd7e
}<|MERGE_RESOLUTION|>--- conflicted
+++ resolved
@@ -43,11 +43,7 @@
 import { AuthGuard } from '@nestjs/passport';
 import { LogInDto } from './dto/loginDto';
 import { LogInProvider } from './providers/loginProvider';
-<<<<<<< HEAD
-import { AdminGuard } from './admin.guard';
-=======
 // import { AdminGuard } from './admin.guard';
->>>>>>> e0bdcd7e
 
 @ApiTags('auth')
 @ApiResponse({ status: 400, description: 'Bad Request' })
@@ -58,11 +54,7 @@
    * Promote a user to admin. Only accessible by super admins.
    */
   @Patch('promote/:userId')
-<<<<<<< HEAD
-  @UseGuards(AuthGuard('jwt'), RolesGuard)
-=======
   @UseGuards(AuthGuard, RolesGuard)
->>>>>>> e0bdcd7e
   @Roles(UserRole.SUPER_ADMIN)
   @ApiOperation({ summary: 'Promote a user to admin (super admin only)' })
   @ApiResponse({ status: 200, description: 'User promoted to admin' })
@@ -135,10 +127,6 @@
 
   @Post('login')
   @ApiOperation({ summary: 'Login with email and password' })
-<<<<<<< HEAD
-  
-=======
->>>>>>> e0bdcd7e
   @Roles(UserRole.ADMIN)
   @UseGuards(AuthGuardGuard, RolesGuard)
   @HttpCode(HttpStatus.OK)
@@ -160,9 +148,6 @@
     return this.authService.resetPassword(body.token, body.newPassword);
   }
 
-<<<<<<< HEAD
-
-=======
   @Get('users')
   @UseGuards(AuthGuard('jwt'), AdminGuard)
   @ApiOperation({
@@ -220,5 +205,4 @@
   async getPublicRecruiterProfile(@Param('recruiterId') recruiterId: string) {
     return this.authService.getPublicRecruiterProfile(recruiterId);
   }
->>>>>>> e0bdcd7e
 }